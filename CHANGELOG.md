--- conflicted
+++ resolved
@@ -1,12 +1,13 @@
 # Changelog for deepstruct
 
+## 0.7
+* new minimal version requirement is python 3.7
+* introduced interface for "functors" which transform a nn.Module into a directed acyclic graph
+* created a first functor for Linear and MaskedLinear layers
+
 ## 0.6
-<<<<<<< HEAD
-* new minimal version requirement is python 3.7
-=======
 * introduced *BaseRecurrentLayer*, *MaskedRecurrentLayer*, *MaskedGRULayer*, *MaskedLSTMLayer*
 * introduced *deepstruct.recurrent.MaskedDeepRNN* for sparse recurrent models
->>>>>>> 98de3abd
 
 ## 0.5
 * new feature: concept of scalable families which is a first notion of *graph themes* analysis
